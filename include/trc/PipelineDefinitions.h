#pragma once

#include <vkb/basics/Swapchain.h>

#include "Pipeline.h"
<<<<<<< HEAD
=======
#include "PipelineRegistry.h"
>>>>>>> 3e20cae4

/**
 * @brief Define a getter function for a pipeline type
 *
 * Saves some standard boilerplate for defining a getter function for a
 * pipeline ID, which is a type of pipeline.
 */
#define PIPELINE_GETTER_FUNC(Name, Factory, RenderConfigType)                           \
    auto Name() -> Pipeline::ID                                                         \
    {                                                                                   \
        static auto id = PipelineRegistry<RenderConfigType>::registerPipeline(Factory); \
        return id;                                                                      \
    }

<<<<<<< HEAD
namespace trc::internal
=======
namespace trc
>>>>>>> 3e20cae4
{
    static const fs::path SHADER_DIR{ TRC_SHADER_DIR };

    // Final lighting pipeline
    auto getFinalLightingPipeline() -> Pipeline::ID;
} // namespace trc::internal<|MERGE_RESOLUTION|>--- conflicted
+++ resolved
@@ -3,10 +3,7 @@
 #include <vkb/basics/Swapchain.h>
 
 #include "Pipeline.h"
-<<<<<<< HEAD
-=======
 #include "PipelineRegistry.h"
->>>>>>> 3e20cae4
 
 /**
  * @brief Define a getter function for a pipeline type
@@ -21,11 +18,7 @@
         return id;                                                                      \
     }
 
-<<<<<<< HEAD
-namespace trc::internal
-=======
 namespace trc
->>>>>>> 3e20cae4
 {
     static const fs::path SHADER_DIR{ TRC_SHADER_DIR };
 
