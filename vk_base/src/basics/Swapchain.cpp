#include "Swapchain.h"

#include <stdexcept>
#include <chrono>
using namespace std::chrono;

#include "PhysicalDevice.h"
#include "Device.h"
#include "VulkanDebug.h"
#include "event/EventHandler.h"
#include "event/InputEvents.h"
#include "event/WindowEvents.h"



void vkb::pollEvents()
{
    glfwPollEvents();
}



struct ImageSharingDetails {
    vk::SharingMode imageSharingMode{};
    std::vector<uint32_t> imageSharingQueueFamilies;
};

auto findOptimalImageSharingMode(const vkb::PhysicalDevice& physicalDevice) -> ImageSharingDetails
{
    ImageSharingDetails result;

    std::vector<uint32_t> imageSharingQueueFamilies;
    const auto& graphicsFamilies = physicalDevice.queueFamilyCapabilities.graphicsCapable;
    const auto& presentationFamilies = physicalDevice.queueFamilyCapabilities.presentationCapable;
    if (graphicsFamilies.empty() || presentationFamilies.empty()) {
        throw std::runtime_error("Unable to create swapchain; no graphics or presentation queues available."
            "This should have been checked during device selection.");
    }

    const auto& graphics = graphicsFamilies[0];
    const auto& present = presentationFamilies[0];
    if (graphics.index == present.index)
    {
        // The graphics and the presentation queues are of the same family.
        // This is preferred because exclusive access for one queue family
        // will likely be faster than concurrent access.
        result.imageSharingMode = vk::SharingMode::eExclusive;
        result.imageSharingQueueFamilies = {}; // Not important for exclusive sharing

        if constexpr (vkb::enableVerboseLogging) {
            std::cout << "Exclusive image sharing mode enabled\n";
        }
    }
    else
    {
        // The graphics and the presentation queues are of different families.
        result.imageSharingMode = vk::SharingMode::eConcurrent;
        result.imageSharingQueueFamilies = { graphics.index, present.index };

        if constexpr (vkb::enableVerboseLogging) {
            std::cout << "Concurrent image sharing mode enabled\n";
        }
    }

    return result;
}

auto findOptimalImageExtent(const vk::SurfaceCapabilitiesKHR& capabilities, GLFWwindow* window) -> vk::Extent2D
{
    auto& extent = capabilities.currentExtent;
    if (extent.width != UINT32_MAX && extent.height != UINT32_MAX) {
        // The extent has already been determined by the implementation
        if constexpr (vkb::enableVerboseLogging)
        {
            std::cout << "Using implementation defined image extent: ("
                << extent.width << ", " << extent.height << ")\n";
        }
        return extent;
    }

    int width;
    int height;
    glfwGetFramebufferSize(window, &width, &height);

    vk::Extent2D actualExtent = { static_cast<uint32_t>(width), static_cast<uint32_t>(height) };
    actualExtent.width = std::clamp(actualExtent.width,
                                    capabilities.minImageExtent.width,
                                    capabilities.maxImageExtent.width);
    actualExtent.height = std::clamp(actualExtent.height,
                                     capabilities.minImageExtent.height,
                                     capabilities.maxImageExtent.height);

    if constexpr (vkb::enableVerboseLogging) {
        std::cout << "Using swapchain image extent ("
            << extent.width << ", " << extent.height << ")\n";
    }

    return actualExtent;
}

auto findOptimalSurfaceFormat(const std::vector<vk::SurfaceFormatKHR>& formats)
    -> vk::SurfaceFormatKHR
{
    for (const auto& format : formats) {
        if (format.format == vk::Format::eR8G8B8A8Unorm
            && format.colorSpace == vk::ColorSpaceKHR::eSrgbNonlinear)
        {
            if constexpr (vkb::enableVerboseLogging) {
                std::cout << "Found optimal surface format \"" << vk::to_string(format.format)
                    << "\" in the color space \"" << vk::to_string(format.colorSpace) << "\"\n";
            }
            return format;
        }
    }

    if constexpr (vkb::enableVerboseLogging) {
        std::cout << "Picked suboptimal surface format.\n";
    }
    return formats[0];
}

auto findOptimalSurfacePresentMode(const std::vector<vk::PresentModeKHR>& presentModes)
    -> vk::PresentModeKHR
{
    for (const auto& mode : presentModes)
    {
        if (mode == vk::PresentModeKHR::eMailbox)
        {
            // Triple buffered. Not guaranteed to be supported.
            if constexpr (vkb::enableVerboseLogging) {
                std::cout << "Found optimal present mode: " << vk::to_string(mode) << "\n";
            }
            return mode;
        }
    }

    if constexpr (vkb::enableVerboseLogging) {
        std::cout << "Using suboptimal present mode: "
            << vk::to_string(vk::PresentModeKHR::eImmediate) << "\n";
    }
    return vk::PresentModeKHR::eImmediate;
}



// ---------------------------- //
//        Swapchain class       //
// ---------------------------- //

vkb::Swapchain::Swapchain(const Device& device, Surface s)
    :
    device(device),
    window(std::move(s.window)),
    surface(std::move(s.surface))
{
    initGlfwCallbacks(window.get());
    createSwapchain();
}

auto vkb::Swapchain::isOpen() const noexcept -> bool
{
    return isWindowOpen;
}

auto vkb::Swapchain::getGlfwWindow() const noexcept -> GLFWwindow*
{
    return window.get();
}

auto vkb::Swapchain::getImageExtent() const noexcept -> vk::Extent2D
{
    return swapchainExtent;
}

auto vkb::Swapchain::getAspectRatio() const noexcept -> float
{
    return static_cast<float>(swapchainExtent.width) / static_cast<float>(swapchainExtent.height);
}

auto vkb::Swapchain::getImageFormat() const noexcept -> vk::Format
{
    return swapchainFormat;
}


auto vkb::Swapchain::getFrameCount() const noexcept -> uint32_t
{
    return static_cast<uint32_t>(numFrames);
}


auto vkb::Swapchain::getCurrentFrame() const noexcept -> uint32_t
{
    return currentFrame;
}


auto vkb::Swapchain::getImage(uint32_t index) const noexcept -> vk::Image
{
    return images[index];
}


auto vkb::Swapchain::acquireImage(vk::Semaphore signalSemaphore) const -> image_index
{
    auto result = device->acquireNextImageKHR(*swapchain, UINT64_MAX, signalSemaphore, vk::Fence());
    if (result.result == vk::Result::eErrorOutOfDateKHR)
    {
        // Recreate swapchain?
        std::cout << "--- Image acquisition threw error! Investigate this since I have not"
            << " decied what to do here! (in Swapchain::acquireImage())\n";
    }
    return result.value;
}


void vkb::Swapchain::presentImage(
    image_index image,
    vk::Queue queue,
    const std::vector<vk::Semaphore>& waitSemaphores)
{
    vk::PresentInfoKHR presentInfo(
        static_cast<uint32_t>(waitSemaphores.size()), waitSemaphores.data(),
        1u, &swapchain.get(),
        &image,
        nullptr
    );

    try {
        auto result = queue.presentKHR(presentInfo);
        if (result == vk::Result::eSuboptimalKHR) {
            std::cout << "--- Swapchain has become suboptimal\n";
        }
    }
    catch (const vk::OutOfDateKHRError&) {
        if constexpr (enableVerboseLogging) {
            std::cout << "\n--- Swapchain has become invalid, create a new one.\n";
        }
        createSwapchain();
        return;
    }

    currentFrame = (currentFrame + 1) % numFrames;
}


auto vkb::Swapchain::getImageView(uint32_t imageIndex) const noexcept -> vk::ImageView
{
    assert(imageIndex < getFrameCount());

    return *imageViews[imageIndex];
}

auto vkb::Swapchain::createImageView(uint32_t imageIndex) const -> vk::UniqueImageView
{
    assert(imageIndex < getFrameCount());

    return device->createImageViewUnique(
        vk::ImageViewCreateInfo(
            {}, images[imageIndex], vk::ImageViewType::e2D,
            getImageFormat(), vk::ComponentMapping(),
            { vk::ImageAspectFlagBits::eColor, 0, 1, 0, 1 }
        )
    );
}

auto vkb::Swapchain::createImageViews() const -> std::vector<vk::UniqueImageView>
{
    std::vector<vk::UniqueImageView> result;
    result.reserve(images.size());

    for (uint32_t i = 0; i < getFrameCount(); i++)
    {
        result.push_back(createImageView(i));
    }

    return result;
}

auto vkb::Swapchain::getKeyState(Key key) const -> InputAction
{
    return static_cast<InputAction>(glfwGetKey(window.get(), static_cast<int>(key)));
}

auto vkb::Swapchain::getMouseButtonState(MouseButton button) const -> InputAction
{
    return static_cast<InputAction>(glfwGetMouseButton(window.get(), static_cast<int>(button)));
}

auto vkb::Swapchain::getMousePosition() const -> glm::vec2
{
    double x, y;
    glfwGetCursorPos(window.get(), &x, &y);

    return { static_cast<float>(x), static_cast<float>(y) };
}

void onChar(GLFWwindow* window, unsigned int codepoint)
{
    auto swapchain = static_cast<vkb::Swapchain*>(glfwGetWindowUserPointer(window));
    vkb::EventHandler<vkb::CharInputEvent>::notify({ swapchain, codepoint });
}

void onKey(GLFWwindow* window, int key, int, int action, int mods)
{
    auto swapchain = static_cast<vkb::Swapchain*>(glfwGetWindowUserPointer(window));
    switch(action)
    {
    case GLFW_PRESS:
        vkb::EventHandler<vkb::KeyPressEvent>::notify(
            { swapchain, static_cast<vkb::Key>(key), mods }
        );
        break;
    case GLFW_RELEASE:
        vkb::EventHandler<vkb::KeyReleaseEvent>::notify(
            { swapchain, static_cast<vkb::Key>(key), mods }
        );
        break;
    case GLFW_REPEAT:
        vkb::EventHandler<vkb::KeyRepeatEvent>::notify(
            { swapchain, static_cast<vkb::Key>(key), mods }
        );
        break;
    default:
        throw std::logic_error("");
    };
}

void onMouseMove(GLFWwindow* window, double xpos, double ypos)
{
    auto swapchain = static_cast<vkb::Swapchain*>(glfwGetWindowUserPointer(window));

    double yInv = static_cast<double>(swapchain->getImageExtent().height) - ypos;
    vkb::EventHandler<vkb::MouseMoveEvent>::notify(
        { swapchain, static_cast<float>(xpos), static_cast<float>(yInv) }
    );
}

void onMouseClick(GLFWwindow* window, int button, int action, int mods)
{
    auto swapchain = static_cast<vkb::Swapchain*>(glfwGetWindowUserPointer(window));
    switch (action)
    {
    case GLFW_PRESS:
        vkb::EventHandler<vkb::MouseClickEvent>::notify(
            { swapchain, static_cast<vkb::MouseButton>(button), mods }
        );
        break;
    case GLFW_RELEASE:
        vkb::EventHandler<vkb::MouseReleaseEvent>::notify(
            { swapchain, static_cast<vkb::MouseButton>(button), mods }
        );
        break;
    default:
        throw std::logic_error("");
    }
}

void onScroll(GLFWwindow* window, double xOffset, double yOffset)
{
    auto swapchain = static_cast<vkb::Swapchain*>(glfwGetWindowUserPointer(window));
    vkb::EventHandler<vkb::ScrollEvent>::notify(
        { swapchain, static_cast<float>(xOffset), static_cast<float>(yOffset) }
    );
}

void onWindowClose(GLFWwindow* window)
{
    auto swapchain = static_cast<vkb::Swapchain*>(glfwGetWindowUserPointer(window));
    swapchain->isWindowOpen = false;
    vkb::EventHandler<vkb::SwapchainCloseEvent>::notify({ {swapchain} });
}

void vkb::Swapchain::initGlfwCallbacks(GLFWwindow* window)
{
    glfwSetWindowUserPointer(window, this);

    // Actually, I can use lambdas here, but I find this more clean now
    glfwSetCharCallback(window, onChar);
    glfwSetKeyCallback(window, onKey);
    glfwSetCursorPosCallback(window, onMouseMove);
    glfwSetMouseButtonCallback(window, onMouseClick);
    glfwSetScrollCallback(window, onScroll);

    glfwSetWindowCloseCallback(window, onWindowClose);
}

void vkb::Swapchain::createSwapchain()
{
    // Signal start of recreation
    // This allows objects depending on the swapchain to prepare the
    // recreate, like locking resources.
    EventHandler<PreSwapchainRecreateEvent>::notifySync({ {this} });

    const auto timerStart = system_clock::now();
    const auto& physDevice = device.getPhysicalDevice();

    const auto [capabilities, formats, presentModes] = physDevice.getSwapchainSupport(*surface);
    auto optimalImageExtent = findOptimalImageExtent(capabilities, window.get());
    auto optimalFormat      = findOptimalSurfaceFormat(formats);
    auto optimalPresentMode = findOptimalSurfacePresentMode(presentModes);

    // Specify the number of images in the swapchain
    numFrames = capabilities.minImageCount + 1; // min + 1 is a good heuristic.
    if (capabilities.maxImageCount > 0) {
        // MaxImageCount == 0 would mean that there is no limit on the image maximum.
        numFrames = std::min(numFrames, capabilities.maxImageCount);
    }

    const auto [imageSharingMode, imageSharingQueueFamilies] = findOptimalImageSharingMode(physDevice);

    // Create the swapchain
    vk::SwapchainCreateInfoKHR createInfo(
        {},
        *surface,
        numFrames,
        optimalFormat.format,
        optimalFormat.colorSpace,
        optimalImageExtent,
        1u, // array layers
<<<<<<< HEAD
        vk::ImageUsageFlagBits::eColorAttachment | vk::ImageUsageFlagBits::eTransferDst,
=======
        vk::ImageUsageFlagBits::eColorAttachment | vk::ImageUsageFlagBits::eStorage,
>>>>>>> 81bb40e1
        imageSharingMode,
        static_cast<uint32_t>(imageSharingQueueFamilies.size()),
        imageSharingQueueFamilies.data(),
        capabilities.currentTransform,
        vk::CompositeAlphaFlagBitsKHR::eOpaque, // Blending with other windows
        optimalPresentMode,
        VK_TRUE, // Clipped
        *swapchain
    );
    swapchain = device->createSwapchainKHRUnique(createInfo);

    swapchainExtent = optimalImageExtent;
    swapchainFormat = optimalFormat.format;
    currentFrame = 0;

    // Retrieve created images
    images = device->getSwapchainImagesKHR(swapchain.get());
    imageViews = createImageViews();

    if constexpr (enableVerboseLogging) {
        std::cout << "New swapchain created, recreating swapchain-dependent resources...\n";
    }
    // Signal that recreation is finished.
    // Objects depending on the swapchain should now recreate their
    // resources.
    EventHandler<SwapchainRecreateEvent>::notifySync({ {this} });

    if constexpr (enableVerboseLogging)
    {
        auto duration = duration_cast<milliseconds>(system_clock::now() - timerStart);
        std::cout << "Swapchain has been created successfully with " << numFrames
           << " images (" << duration.count() << " ms)\n";
    }
}<|MERGE_RESOLUTION|>--- conflicted
+++ resolved
@@ -418,11 +418,9 @@
         optimalFormat.colorSpace,
         optimalImageExtent,
         1u, // array layers
-<<<<<<< HEAD
-        vk::ImageUsageFlagBits::eColorAttachment | vk::ImageUsageFlagBits::eTransferDst,
-=======
-        vk::ImageUsageFlagBits::eColorAttachment | vk::ImageUsageFlagBits::eStorage,
->>>>>>> 81bb40e1
+        vk::ImageUsageFlagBits::eColorAttachment
+        | vk::ImageUsageFlagBits::eTransferDst
+        | vk::ImageUsageFlagBits::eStorage,
         imageSharingMode,
         static_cast<uint32_t>(imageSharingQueueFamilies.size()),
         imageSharingQueueFamilies.data(),
