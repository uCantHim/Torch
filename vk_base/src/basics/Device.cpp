--- conflicted
+++ resolved
@@ -12,12 +12,8 @@
     vk::UniqueDevice logicalDevice)
     :
     physicalDevice(physDevice),
-<<<<<<< HEAD
-    device(physDevice.createLogicalDevice(deviceExtensions)),
+    device(std::move(logicalDevice)),
     queueManager(physDevice, *this),
-=======
-    device(std::move(logicalDevice)),
->>>>>>> 81e52d24
     // Retrieve all queues from the device
     graphicsPool(device->createCommandPoolUnique(
         {
