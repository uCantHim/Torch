--- conflicted
+++ resolved
@@ -15,83 +15,12 @@
 namespace trc
 {
 
-<<<<<<< HEAD
-namespace
-{
-    enum DrawablePipelineFeatureFlagBits : ui32
-    {
-        eNone = 0,
-        eAnimated = 1 << 0,
-        ePickable = 1 << 1,
-    };
-}
-
-auto makeAllDrawablePipelines() -> std::vector<Pipeline>;
-auto makeDrawableDeferredPipeline(ui32 featureFlags,
-                                  const Instance& instance,
-                                  const DeferredRenderConfig& config) -> Pipeline;
-auto makeDrawableTransparentPipeline(ui32 featureFlags,
-                                     const Instance& instance,
-                                     const DeferredRenderConfig& config) -> Pipeline;
-auto makeInstancedDrawableDeferredPipeline(const Instance& instance,
-                                           const DeferredRenderConfig& config) -> Pipeline;
-auto makeDrawableShadowPipeline(const Instance& instance,
-                                const DeferredRenderConfig& config) -> Pipeline;
-auto makeInstancedDrawableShadowPipeline(const Instance& instance,
-                                         const DeferredRenderConfig& config) -> Pipeline;
 auto makeFinalLightingPipeline(const Instance& instance,
                                const DeferredRenderConfig& config) -> Pipeline;
 
-using Flags = DrawablePipelineFeatureFlagBits;
-
-auto _makeDrawDef = [](const Instance& instance, const auto& config) {
-    return makeDrawableDeferredPipeline(0, instance, config);
-};
-auto _makeDrawDefAnim = [](const Instance& instance, const auto& config) {
-    return makeDrawableDeferredPipeline(Flags::eAnimated, instance, config);
-};
-auto _makeDrawDefPick = [](const Instance& instance, const auto& config) {
-    return makeDrawableDeferredPipeline(Flags::ePickable, instance, config);
-};
-auto _makeDrawDefAnimPick = [](const Instance& instance, const auto& config) {
-    return makeDrawableDeferredPipeline(Flags::ePickable | Flags::eAnimated, instance, config);
-};
-
-auto _makeTransDef = [](const Instance& instance, const auto& config) {
-    return makeDrawableTransparentPipeline(Flags::eNone, instance, config);
-};
-auto _makeTransDefAnim = [](const Instance& instance, const auto& config) {
-    return makeDrawableTransparentPipeline(Flags::eAnimated, instance, config);
-};
-auto _makeTransDefPick = [](const Instance& instance, const auto& config) {
-    return makeDrawableTransparentPipeline(Flags::ePickable, instance, config);
-};
-auto _makeTransDefAnimPick = [](const Instance& instance, const auto& config) {
-    return makeDrawableTransparentPipeline(Flags::eAnimated | Flags::ePickable, instance, config);
-};
-
-PIPELINE_GETTER_FUNC(getDrawableDeferredPipeline, _makeDrawDef, DeferredRenderConfig)
-PIPELINE_GETTER_FUNC(getDrawableDeferredAnimatedPipeline, _makeDrawDefAnim, DeferredRenderConfig)
-PIPELINE_GETTER_FUNC(getDrawableDeferredPickablePipeline, _makeDrawDefPick, DeferredRenderConfig)
-PIPELINE_GETTER_FUNC(getDrawableDeferredAnimatedAndPickablePipeline, _makeDrawDefAnimPick, DeferredRenderConfig)
-
-PIPELINE_GETTER_FUNC(getDrawableTransparentDeferredPipeline, _makeTransDef, DeferredRenderConfig)
-PIPELINE_GETTER_FUNC(getDrawableTransparentDeferredAnimatedPipeline, _makeTransDefAnim, DeferredRenderConfig)
-PIPELINE_GETTER_FUNC(getDrawableTransparentDeferredPickablePipeline, _makeTransDefPick, DeferredRenderConfig)
-PIPELINE_GETTER_FUNC(getDrawableTransparentDeferredAnimatedAndPickablePipeline, _makeTransDefAnimPick, DeferredRenderConfig)
-
-PIPELINE_GETTER_FUNC(getDrawableShadowPipeline, makeDrawableShadowPipeline, DeferredRenderConfig);
-PIPELINE_GETTER_FUNC(getDrawableInstancedDeferredPipeline, makeInstancedDrawableDeferredPipeline, DeferredRenderConfig);
-PIPELINE_GETTER_FUNC(getDrawableInstancedShadowPipeline, makeInstancedDrawableShadowPipeline, DeferredRenderConfig);
-
 PIPELINE_GETTER_FUNC(getFinalLightingPipeline, makeFinalLightingPipeline, DeferredRenderConfig);
 
-=======
-auto makeFinalLightingPipeline(const Instance& instance,
-                               const DeferredRenderConfig& config) -> Pipeline;
->>>>>>> 3e20cae4
 
-PIPELINE_GETTER_FUNC(getFinalLightingPipeline, makeFinalLightingPipeline, DeferredRenderConfig);
 
 
 
@@ -147,8 +76,4 @@
     return p;
 }
 
-<<<<<<< HEAD
-} // namespace trc::internal
-=======
-} // namespace trc
->>>>>>> 3e20cae4
+} // namespace trc